--- conflicted
+++ resolved
@@ -62,21 +62,6 @@
 genai-svc:
   url: ${GENAI_SERVICE_URL:http://genai-svc:8083}
 
----
-spring:
-  config:
-    activate:
-      on-profile: local
-user-svc:
-  url: http://localhost:8081
-
-concept-svc:
-  url: http://localhost:8082
-
-genai-svc:
-<<<<<<< HEAD
-  url: http://genai-svc:8083
-
 management:
   endpoints:
     web:
@@ -92,11 +77,22 @@
         http:
           server:
             requests: true
-=======
+
+---
+spring:
+  config:
+    activate:
+      on-profile: local
+user-svc:
+  url: http://localhost:8081
+
+concept-svc:
+  url: http://localhost:8082
+
+genai-svc:
   url: http://localhost:8083
 
 jwt:
   secret: ${JWT_SECRET:defaultSecretKeyForDevelopmentEnvironmentOnly}
   expiration: ${JWT_EXPIRATION:3600000} # 1 hour in milliseconds
-  refresh-expiration: ${JWT_REFRESH_EXPIRATION:604800000} # 7 days in milliseconds
->>>>>>> 7516c298
+  refresh-expiration: ${JWT_REFRESH_EXPIRATION:604800000} # 7 days in milliseconds
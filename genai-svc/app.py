<<<<<<< HEAD
from flask import Flask, jsonify
from langchain_community.llms import FakeListLLM
from langchain.chains import LLMChain
from langchain.prompts import PromptTemplate
from prometheus_flask_exporter import PrometheusMetrics
from prometheus_client import Gauge

APP_VERSION = "1.0.0"
SERVICE_NAME = "genai-svc"

app = Flask(__name__)
metrics = PrometheusMetrics(app)

# Custom version metric
version_gauge = Gauge('app_version_info', 'Application version info', ['service', 'version'])
version_gauge.labels(service=SERVICE_NAME, version=APP_VERSION).set(1)

# Initialize a simple LangChain component (using FakeListLLM for demonstration)
responses = ["This is a demonstration of LangChain integration."]
llm = FakeListLLM(responses=responses)
prompt = PromptTemplate(
    input_variables=["query"],
    template="Question: {query}\nAnswer:"
)
chain = LLMChain(llm=llm, prompt=prompt)

@app.route('/')
=======
import os
import connexion
import atexit
import pathlib
from flask import jsonify
from flask_cors import CORS
from dotenv import load_dotenv

# Load environment variables first
load_dotenv()

# Import controllers
from controllers.chat_controller import chat_with_ai_assistant, initialize_chat_for_concept
from controllers.document_controller import upload_and_process_documents, get_documents_for_concept, delete_document
from controllers.health_controller import get_gen_ai_service_health
from services.vector_store import vector_store_service
from genai_models.encoder import JSONEncoder

# Initialize Connexion app
app = connexion.App(__name__, specification_dir='./genai_models/openapi/')
app.add_api('openapi.yaml', arguments={'title': 'AI Event Concepter - GenAI Service'}, pythonic_params=True)

# Get the underlying Flask app
flask_app = app.app

# Set custom JSON encoder
flask_app.json_encoder = JSONEncoder

# Enable CORS
CORS(flask_app)

# Register shutdown handler to close Weaviate client connection
@atexit.register
def shutdown_handler():
    """Close connections when the application shuts down"""
    print("Shutting down GenAI service, closing connections...")
    vector_store_service.close()

# Add home route
@flask_app.route('/')
>>>>>>> e63190d3
def home():
    """Standard status page for the GenAI service."""
    return jsonify({
        "status": "healthy",
        "service": "GenAI Service",
        "version": "1.0.0",
        "description": "Document ingestion, RAG pipeline, and content creation service"
    })

# Add health endpoint
@flask_app.route('/health')
def health():
    """Health check endpoint for the GenAI service."""
    return jsonify(get_gen_ai_service_health())

# Add LangChain test route
@flask_app.route('/api/genai/langchain-test')
def langchain_test():
    """Test endpoint to demonstrate LangChain integration."""
    from services.llm_service import llm_service
    result = llm_service.llm("Is LangChain integrated?")
    return jsonify({
        "result": result,
        "status": "success"
    })

if __name__ == '__main__':
    app.run(host='0.0.0.0', port=8083)<|MERGE_RESOLUTION|>--- conflicted
+++ resolved
@@ -1,32 +1,3 @@
-<<<<<<< HEAD
-from flask import Flask, jsonify
-from langchain_community.llms import FakeListLLM
-from langchain.chains import LLMChain
-from langchain.prompts import PromptTemplate
-from prometheus_flask_exporter import PrometheusMetrics
-from prometheus_client import Gauge
-
-APP_VERSION = "1.0.0"
-SERVICE_NAME = "genai-svc"
-
-app = Flask(__name__)
-metrics = PrometheusMetrics(app)
-
-# Custom version metric
-version_gauge = Gauge('app_version_info', 'Application version info', ['service', 'version'])
-version_gauge.labels(service=SERVICE_NAME, version=APP_VERSION).set(1)
-
-# Initialize a simple LangChain component (using FakeListLLM for demonstration)
-responses = ["This is a demonstration of LangChain integration."]
-llm = FakeListLLM(responses=responses)
-prompt = PromptTemplate(
-    input_variables=["query"],
-    template="Question: {query}\nAnswer:"
-)
-chain = LLMChain(llm=llm, prompt=prompt)
-
-@app.route('/')
-=======
 import os
 import connexion
 import atexit
@@ -34,6 +5,8 @@
 from flask import jsonify
 from flask_cors import CORS
 from dotenv import load_dotenv
+from prometheus_flask_exporter import PrometheusMetrics
+from prometheus_client import Gauge
 
 # Load environment variables first
 load_dotenv()
@@ -52,6 +25,9 @@
 # Get the underlying Flask app
 flask_app = app.app
 
+# Set up metrics endpoint
+metrics = PrometheusMetrics(flask_app)
+
 # Set custom JSON encoder
 flask_app.json_encoder = JSONEncoder
 
@@ -67,7 +43,6 @@
 
 # Add home route
 @flask_app.route('/')
->>>>>>> e63190d3
 def home():
     """Standard status page for the GenAI service."""
     return jsonify({

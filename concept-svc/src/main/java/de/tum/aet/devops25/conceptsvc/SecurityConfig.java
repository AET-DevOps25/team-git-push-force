package de.tum.aet.devops25.conceptsvc;

import org.springframework.context.annotation.Bean;
import org.springframework.context.annotation.Configuration;
import org.springframework.security.config.annotation.web.builders.HttpSecurity;
import org.springframework.security.config.annotation.web.configuration.EnableWebSecurity;
import org.springframework.security.config.http.SessionCreationPolicy;
import org.springframework.security.web.SecurityFilterChain;
import org.springframework.security.web.authentication.UsernamePasswordAuthenticationFilter;

@Configuration
@EnableWebSecurity
public class SecurityConfig {

    private final JwtAuthenticationFilter jwtAuthenticationFilter;
    private final CustomAuthenticationEntryPoint customAuthenticationEntryPoint;

    public SecurityConfig(JwtAuthenticationFilter jwtAuthenticationFilter,
            CustomAuthenticationEntryPoint customAuthenticationEntryPoint) {
        this.jwtAuthenticationFilter = jwtAuthenticationFilter;
        this.customAuthenticationEntryPoint = customAuthenticationEntryPoint;
    }

    @Bean
    public SecurityFilterChain filterChain(HttpSecurity http) throws Exception {
        return http
                .csrf(csrf -> csrf.disable())
                .sessionManagement(session -> session.sessionCreationPolicy(SessionCreationPolicy.STATELESS))
                .authorizeHttpRequests(authz -> authz
<<<<<<< HEAD
                .requestMatchers("/", "/health", "/actuator/prometheus").permitAll()
                .requestMatchers("/api/concepts/**").authenticated()
                .anyRequest().authenticated())
=======
                        .requestMatchers(org.springframework.http.HttpMethod.OPTIONS, "/**").permitAll() // Allow preflight requests
                        .requestMatchers("/", "/health").permitAll()
                        .requestMatchers("/api/concepts/**").authenticated()
                        .anyRequest().authenticated())
>>>>>>> 7516c298
                .exceptionHandling(ex -> ex.authenticationEntryPoint(customAuthenticationEntryPoint))
                .addFilterBefore(jwtAuthenticationFilter, UsernamePasswordAuthenticationFilter.class)
                .build();
    }
}<|MERGE_RESOLUTION|>--- conflicted
+++ resolved
@@ -27,16 +27,10 @@
                 .csrf(csrf -> csrf.disable())
                 .sessionManagement(session -> session.sessionCreationPolicy(SessionCreationPolicy.STATELESS))
                 .authorizeHttpRequests(authz -> authz
-<<<<<<< HEAD
+                        .requestMatchers(org.springframework.http.HttpMethod.OPTIONS, "/**").permitAll() // Allow preflight requests
                 .requestMatchers("/", "/health", "/actuator/prometheus").permitAll()
                 .requestMatchers("/api/concepts/**").authenticated()
                 .anyRequest().authenticated())
-=======
-                        .requestMatchers(org.springframework.http.HttpMethod.OPTIONS, "/**").permitAll() // Allow preflight requests
-                        .requestMatchers("/", "/health").permitAll()
-                        .requestMatchers("/api/concepts/**").authenticated()
-                        .anyRequest().authenticated())
->>>>>>> 7516c298
                 .exceptionHandling(ex -> ex.authenticationEntryPoint(customAuthenticationEntryPoint))
                 .addFilterBefore(jwtAuthenticationFilter, UsernamePasswordAuthenticationFilter.class)
                 .build();
